#
# Copyright (c) 2016 Kyle J. Temkin <kyle@ktemkin.com>
# Copyright 2016 Jared Boone <jared@sharebrained.com>
# All rights reserved.
#
# Redistribution and use in source and binary forms, with or without
# modification, are permitted provided that the following conditions are met:
#
# 1. Redistributions of source code must retain the above copyright notice,
#    this list of conditions and the following disclaimer.
# 2. Redistributions in binary form must reproduce the above copyright notice,
#    this list of conditions and the following disclaimer in the documentation
#    and/or other materials provided with the distribution.
# 3. Neither the name of the copyright holder nor the names of its contributors
#    may be used to endorse or promote products derived from this software
#    without specific prior written permission.
#
#  THIS SOFTWARE IS PROVIDED BY THE COPYRIGHT HOLDERS AND CONTRIBUTORS "AS IS"
#  AND ANY EXPRESS OR IMPLIED WARRANTIES, INCLUDING, BUT NOT LIMITED TO, THE
#  IMPLIED WARRANTIES OF MERCHANTABILITY AND FITNESS FOR A PARTICULAR PURPOSE
#  ARE DISCLAIMED. IN NO EVENT SHALL THE COPYRIGHT HOLDER OR CONTRIBUTORS BE
#  LIABLE FOR ANY DIRECT, INDIRECT, INCIDENTAL, SPECIAL, EXEMPLARY, OR
#  CONSEQUENTIAL DAMAGES (INCLUDING, BUT NOT LIMITED TO, PROCUREMENT OF
#  SUBSTITUTE GOODS OR SERVICES; LOSS OF USE, DATA, OR PROFITS; OR BUSINESS
#  INTERRUPTION) HOWEVER CAUSED AND ON ANY THEORY OF LIABILITY, WHETHER IN
#  CONTRACT, STRICT LIABILITY, OR TORT (INCLUDING NEGLIGENCE OR OTHERWISE)
#  ARISING IN ANY WAY OUT OF THE USE OF THIS SOFTWARE, EVEN IF ADVISED OF THE
#  POSSIBILITY OF SUCH DAMAGE.
#
"""
Vendor request numbers-- used for sending USB control requests to
GreatFET boards for non-bulk communication. These are still tenative.

When a final set is created, these should separate global requests (e.g.
requests that every GreatFET base should implement) from per-base requests.

Ideally we'll add an offset (100?) to per-board vendor requests to separate
requests that may differ from base-board to base-board.
"""

requests = [
    # Internal programming requests.
    'INIT_SPIFLASH',
    'WRITE_SPIFLASH',
    'READ_SPIFLASH',
    'ERASE_SPIFLASH',

    # Board information API.
    'READ_BOARD_ID',
    'READ_VERSION_STRING',
    'READ_PARTID_SERIALNO',

    # Temporary, custom stuffs?
    'ENABLE_USB1',
    'LED_TOGGLE',

    'REGISTER_GPIO',
    'WRITE_GPIO',

    'SPI_INIT',
    'SPI_WRITE',
    'SPI_READ',
    'SPI_DUMP_FLASH',

<<<<<<< HEAD
    'I2C_START',
    'I2C_STOP',
    'I2C_XFER',
    'I2C_RESPONSE'
]


# Get a reference (as an object) to this module (self)
this_module = globals()

for i in range(len(requests)):
    this_module[requests[i]] = i
=======
I2C_START = 15
I2C_STOP = 16
I2C_XFER = 17
I2C_RESPONSE = 18

LOGIC_ANALYZER_START = 19
LOGIC_ANALYZER_STOP = 20
>>>>>>> 07e40900
<|MERGE_RESOLUTION|>--- conflicted
+++ resolved
@@ -62,25 +62,17 @@
     'SPI_READ',
     'SPI_DUMP_FLASH',
 
-<<<<<<< HEAD
     'I2C_START',
     'I2C_STOP',
     'I2C_XFER',
-    'I2C_RESPONSE'
+    'I2C_RESPONSE',
+
+    'LOGIC_ANALYZER_START',
+    'LOGIC_ANALYZER_STOP'
 ]
-
 
 # Get a reference (as an object) to this module (self)
 this_module = globals()
 
 for i in range(len(requests)):
     this_module[requests[i]] = i
-=======
-I2C_START = 15
-I2C_STOP = 16
-I2C_XFER = 17
-I2C_RESPONSE = 18
-
-LOGIC_ANALYZER_START = 19
-LOGIC_ANALYZER_STOP = 20
->>>>>>> 07e40900
